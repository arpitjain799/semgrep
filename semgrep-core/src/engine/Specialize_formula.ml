module R = Rule
module RM = Range_with_metavars
module G = AST_generic
module MV = Metavariable
module PM = Pattern_match
module RP = Report

type selector = {
  mvar : MV.mvar;
  pattern : AST_generic.any;
  pid : int;
  pstr : string R.wrap;
}
[@@deriving show]

<<<<<<< HEAD
(* These are exactly the same as what are in `Rule.ml`.
   I'm doing it this way to avoid having to make like, 10 different types polymorphic,
   which would make me feel bad and want to kick small puppies.
*)
type taint_source = {
  source_formula : sformula;
  label : string;
  source_requires : AST_generic.expr;
}

and taint_sanitizer = { not_conflicting : bool; sanitizer_formula : sformula }

and taint_propagator = {
  propagate_formula : sformula;
  from : MV.mvar R.wrap;
  to_ : MV.mvar R.wrap;
}

and taint_sink = { sink_formula : sformula; sink_requires : AST_generic.expr }

and taint_spec = {
  sources : taint_source list;
  propagators : taint_propagator list;
  sanitizers : taint_sanitizer list;
  sinks : taint_sink list;
}

and sformula =
  | Leaf of Xpattern.t
  | And of sformula_and
  | Or of sformula list
  | Inside of sformula
  | Taint of taint_spec
=======
type sformula =
  | Leaf of Xpattern.t * R.inside option
  | And of Rule.tok * sformula_and
  | Or of Rule.tok * sformula list
>>>>>>> e059bcfb
  (* There are restrictions on where a Not can appear in a formula. It
   * should always be inside an And to be intersected with "positive" formula.
   *)
  | Not of Rule.tok * sformula

and sformula_and = {
  selector_opt : selector option;
  positives : sformula list;
  negatives : (Rule.tok * sformula) list;
  conditionals : (Rule.tok * R.metavar_cond) list;
  focus : (Rule.tok * MV.mvar) list;
}
[@@deriving show]

(*****************************************************************************)
(* Selecting methods *)
(*****************************************************************************)

let selector_equal s1 s2 = s1.mvar = s2.mvar

(*****************************************************************************)
(* Converter *)
(*****************************************************************************)

let selector_from_formula f =
  match f with
  | Leaf { pat = Sem (pattern, _); pid; pstr } -> (
      match pattern with
      | G.E { e = G.N (G.Id ((mvar, _), _)); _ } when MV.is_metavar_name mvar ->
          Some { mvar; pattern; pid; pstr }
      | _ -> None)
  | _ -> None

let formula_to_sformula formula =
  let rec remove_selectors (selector, acc) formulas =
    match formulas with
    | [] -> (selector, acc)
    | x :: xs ->
        let selector, acc =
          match (selector, selector_from_formula x) with
          | None, None -> (None, x :: acc)
          | Some s, None -> (Some s, x :: acc)
          | None, Some s -> (Some s, acc)
          | Some s1, Some s2 when selector_equal s1 s2 -> (Some s1, acc)
          | Some s1, Some _s2 ->
              (* patterns:
               * ...
               * - pattern: $X
               * - pattern: $Y
               *)
              (* TODO: Should we fail here or just reported as a warning? This
               * is something to catch with the meta-checker. *)
              (Some s1, x :: acc)
        in
        remove_selectors (selector, acc) xs
  in
  let rec formula_to_sformula formula =
    (* Visit formula and convert *)
    match formula with
<<<<<<< HEAD
    | R.P p -> Leaf p
    | R.And { conj_tok = _; conjuncts = fs; conditions = conds; focus } ->
        And (convert_and_formulas fs conds focus)
    | R.Or (_, fs) -> Or (Common.map formula_to_sformula fs)
    | R.Not (_, f) -> Not (formula_to_sformula f)
    | R.Inside (_, f) -> Inside (formula_to_sformula f)
    | R.Taint (_, { sources; propagators; sanitizers; sinks }) ->
        Taint
          {
            sources = Common.map convert_taint_source sources;
            propagators = Common.map convert_taint_propagator propagators;
            sanitizers = Common.map convert_taint_sanitizer sanitizers;
            sinks = Common.map convert_taint_sink sinks;
          }
  and convert_taint_source { R.source_formula; label; source_requires } =
    {
      source_formula = formula_to_sformula source_formula;
      label;
      source_requires;
    }
  and convert_taint_sanitizer { R.sanitizer_formula; not_conflicting } =
    {
      sanitizer_formula = formula_to_sformula sanitizer_formula;
      not_conflicting;
    }
  and convert_taint_sink { R.sink_formula; sink_requires } =
    { sink_formula = formula_to_sformula sink_formula; sink_requires }
  and convert_taint_propagator { R.propagate_formula; from; to_ } =
    { propagate_formula = formula_to_sformula propagate_formula; from; to_ }
  and convert_and_formulas fs cond focus =
=======
    | R.P (p, inside) -> Leaf (p, inside)
    | R.And (tok, { conjuncts = fs; conditions = conds; focus }) ->
        And (tok, convert_and_formulas fs conds focus)
    | R.Or (tok, fs) -> Or (tok, Common.map formula_to_sformula fs)
    | R.Not (tok, f) -> Not (tok, formula_to_sformula f)
  and convert_and_formulas fs conditionals focus =
>>>>>>> e059bcfb
    let pos, neg = Rule.split_and fs in
    let pos = Common.map formula_to_sformula pos in
    let neg = Common.map (fun (t, f) -> (t, formula_to_sformula f)) neg in
    let sel, pos =
      (* We only want a selector if there is something to select from. *)
      match remove_selectors (None, []) pos with
      | _, [] -> (None, pos)
      | sel, pos -> (sel, pos)
    in
    {
      selector_opt = sel;
      positives = pos;
      negatives = neg;
      conditionals;
      focus;
    }
  in
  formula_to_sformula formula

(*****************************************************************************)
(* Visitor *)
(*****************************************************************************)
(* currently used in Match_rules.ml to extract patterns *)
let rec visit_sformula f formula =
  match formula with
<<<<<<< HEAD
  | Leaf p -> f p
  | Not x -> visit_sformula f x
  | Inside sformula -> visit_sformula f sformula
  | Taint { sources; sinks; sanitizers; propagators } ->
      let apply g l =
        Common.map (g (visit_sformula f)) l |> ignore;
        ()
      in
      apply visit_source sources;
      apply visit_propagate propagators;
      apply visit_sink sinks;
      apply visit_sanitizer sanitizers;
      ()
  | Or xs -> xs |> List.iter (visit_sformula f)
  | And fand ->
      fand.positives |> List.iter (visit_sformula f);
      fand.negatives |> List.iter (visit_sformula f)

and visit_source f { source_formula; _ } = f source_formula
and visit_sink f { sink_formula; _ } = f sink_formula
and visit_propagate f { propagate_formula; _ } = f propagate_formula
and visit_sanitizer f { sanitizer_formula; _ } = f sanitizer_formula
=======
  | Leaf (p, i) -> f p i
  | Not (_, x) -> visit_sformula f x
  | Or (_, xs) -> xs |> List.iter (visit_sformula f)
  | And (_, fand) ->
      fand.positives |> List.iter (visit_sformula f);
      fand.negatives |> List.iter (fun (_tk, x) -> visit_sformula f x)
>>>>>>> e059bcfb
<|MERGE_RESOLUTION|>--- conflicted
+++ resolved
@@ -13,7 +13,6 @@
 }
 [@@deriving show]
 
-<<<<<<< HEAD
 (* These are exactly the same as what are in `Rule.ml`.
    I'm doing it this way to avoid having to make like, 10 different types polymorphic,
    which would make me feel bad and want to kick small puppies.
@@ -35,24 +34,18 @@
 and taint_sink = { sink_formula : sformula; sink_requires : AST_generic.expr }
 
 and taint_spec = {
-  sources : taint_source list;
+  sources : Rule.tok * taint_source list;
   propagators : taint_propagator list;
   sanitizers : taint_sanitizer list;
-  sinks : taint_sink list;
+  sinks : Rule.tok * taint_sink list;
 }
 
 and sformula =
   | Leaf of Xpattern.t
-  | And of sformula_and
-  | Or of sformula list
-  | Inside of sformula
-  | Taint of taint_spec
-=======
-type sformula =
-  | Leaf of Xpattern.t * R.inside option
   | And of Rule.tok * sformula_and
   | Or of Rule.tok * sformula list
->>>>>>> e059bcfb
+  | Inside of Rule.tok * sformula
+  | Taint of Rule.tok * taint_spec
   (* There are restrictions on where a Not can appear in a formula. It
    * should always be inside an And to be intersected with "positive" formula.
    *)
@@ -112,21 +105,28 @@
   let rec formula_to_sformula formula =
     (* Visit formula and convert *)
     match formula with
-<<<<<<< HEAD
     | R.P p -> Leaf p
-    | R.And { conj_tok = _; conjuncts = fs; conditions = conds; focus } ->
-        And (convert_and_formulas fs conds focus)
-    | R.Or (_, fs) -> Or (Common.map formula_to_sformula fs)
-    | R.Not (_, f) -> Not (formula_to_sformula f)
-    | R.Inside (_, f) -> Inside (formula_to_sformula f)
-    | R.Taint (_, { sources; propagators; sanitizers; sinks }) ->
+    | R.And { conj_tok; conjuncts = fs; conditions = conds; focus } ->
+        And (conj_tok, convert_and_formulas fs conds focus)
+    | R.Or (tok, fs) -> Or (tok, Common.map formula_to_sformula fs)
+    | R.Not (tok, f) -> Not (tok, formula_to_sformula f)
+    | R.Inside (tok, f) -> Inside (tok, formula_to_sformula f)
+    | R.Taint
+        ( tok,
+          {
+            sources = source_tok, sources;
+            propagators;
+            sanitizers;
+            sinks = sink_tok, sinks;
+          } ) ->
         Taint
-          {
-            sources = Common.map convert_taint_source sources;
-            propagators = Common.map convert_taint_propagator propagators;
-            sanitizers = Common.map convert_taint_sanitizer sanitizers;
-            sinks = Common.map convert_taint_sink sinks;
-          }
+          ( tok,
+            {
+              sources = (source_tok, Common.map convert_taint_source sources);
+              propagators = Common.map convert_taint_propagator propagators;
+              sanitizers = Common.map convert_taint_sanitizer sanitizers;
+              sinks = (sink_tok, Common.map convert_taint_sink sinks);
+            } )
   and convert_taint_source { R.source_formula; label; source_requires } =
     {
       source_formula = formula_to_sformula source_formula;
@@ -142,15 +142,7 @@
     { sink_formula = formula_to_sformula sink_formula; sink_requires }
   and convert_taint_propagator { R.propagate_formula; from; to_ } =
     { propagate_formula = formula_to_sformula propagate_formula; from; to_ }
-  and convert_and_formulas fs cond focus =
-=======
-    | R.P (p, inside) -> Leaf (p, inside)
-    | R.And (tok, { conjuncts = fs; conditions = conds; focus }) ->
-        And (tok, convert_and_formulas fs conds focus)
-    | R.Or (tok, fs) -> Or (tok, Common.map formula_to_sformula fs)
-    | R.Not (tok, f) -> Not (tok, formula_to_sformula f)
   and convert_and_formulas fs conditionals focus =
->>>>>>> e059bcfb
     let pos, neg = Rule.split_and fs in
     let pos = Common.map formula_to_sformula pos in
     let neg = Common.map (fun (t, f) -> (t, formula_to_sformula f)) neg in
@@ -174,36 +166,38 @@
 (* Visitor *)
 (*****************************************************************************)
 (* currently used in Match_rules.ml to extract patterns *)
-let rec visit_sformula f formula =
-  match formula with
-<<<<<<< HEAD
-  | Leaf p -> f p
-  | Not x -> visit_sformula f x
-  | Inside sformula -> visit_sformula f sformula
-  | Taint { sources; sinks; sanitizers; propagators } ->
-      let apply g l =
-        Common.map (g (visit_sformula f)) l |> ignore;
+let visit_sformula f formula =
+  (* OK, this is only a little disgusting, but...
+     Evaluation order means that we will only visit children after parents.
+     So we keep a reference cell around, and set it to true whenever we descend
+     under an inside.
+     That way, pattern leaves underneath an Inside will properly be paired with
+     a true boolean.
+  *)
+  let bref = ref false in
+  let rec visit_sformula f formula =
+    match formula with
+    | Leaf p -> f p !bref
+    | Not (_, x) -> visit_sformula f x
+    | Inside (_, sformula) ->
+        bref := true;
+        visit_sformula f sformula
+    | Taint (_, { sources; sinks; sanitizers; propagators }) ->
+        let apply g l =
+          Common.map (g (visit_sformula f)) l |> ignore;
+          ()
+        in
+        apply visit_source (sources |> snd);
+        apply visit_propagate propagators;
+        apply visit_sink (sinks |> snd);
+        apply visit_sanitizer sanitizers;
         ()
-      in
-      apply visit_source sources;
-      apply visit_propagate propagators;
-      apply visit_sink sinks;
-      apply visit_sanitizer sanitizers;
-      ()
-  | Or xs -> xs |> List.iter (visit_sformula f)
-  | And fand ->
-      fand.positives |> List.iter (visit_sformula f);
-      fand.negatives |> List.iter (visit_sformula f)
-
-and visit_source f { source_formula; _ } = f source_formula
-and visit_sink f { sink_formula; _ } = f sink_formula
-and visit_propagate f { propagate_formula; _ } = f propagate_formula
-and visit_sanitizer f { sanitizer_formula; _ } = f sanitizer_formula
-=======
-  | Leaf (p, i) -> f p i
-  | Not (_, x) -> visit_sformula f x
-  | Or (_, xs) -> xs |> List.iter (visit_sformula f)
-  | And (_, fand) ->
-      fand.positives |> List.iter (visit_sformula f);
-      fand.negatives |> List.iter (fun (_tk, x) -> visit_sformula f x)
->>>>>>> e059bcfb
+    | Or (_, xs) -> xs |> List.iter (visit_sformula f)
+    | And (_, fand) ->
+        fand.positives |> List.iter (visit_sformula f);
+        fand.negatives |> List.iter (fun (_tk, x) -> visit_sformula f x)
+  and visit_source f { source_formula; _ } = f source_formula
+  and visit_sink f { sink_formula; _ } = f sink_formula
+  and visit_propagate f { propagate_formula; _ } = f propagate_formula
+  and visit_sanitizer f { sanitizer_formula; _ } = f sanitizer_formula in
+  visit_sformula f formula