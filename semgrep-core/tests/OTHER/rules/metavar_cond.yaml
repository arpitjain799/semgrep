rules:
- id: rule_template_id
  languages:
  - python
  match:
<<<<<<< HEAD
    and:
    - foo($ARG)
=======
    pattern: foo($ARG)
>>>>>>> 1859641c
    where:
    - metavariable: $ARG
      regex: .*bar.*
  message: rule_template_message
  severity: ERROR<|MERGE_RESOLUTION|>--- conflicted
+++ resolved
@@ -3,12 +3,7 @@
   languages:
   - python
   match:
-<<<<<<< HEAD
-    and:
-    - foo($ARG)
-=======
     pattern: foo($ARG)
->>>>>>> 1859641c
     where:
     - metavariable: $ARG
       regex: .*bar.*
