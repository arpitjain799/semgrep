--- conflicted
+++ resolved
@@ -12,11 +12,7 @@
 ###############################################################################
 # Step1: build semgrep-core
 ###############################################################################
-<<<<<<< HEAD
-
-=======
 #
->>>>>>> 63f47fd9
 # The docker base image below in the FROM currently uses OCaml 4.14.0
 # See https://github.com/returntocorp/ocaml-layer/blob/master/configs/alpine.sh
 #
@@ -51,13 +47,9 @@
 
 ENV OPAMYES=true
 
-<<<<<<< HEAD
-# The subset of 'make setup' useful to build semgrep-core
-=======
 #TODO? we could reduce this to
 # COPY --chown=user . /semgrep
 # RUN make setup
->>>>>>> 63f47fd9
 WORKDIR /semgrep/semgrep-core/src/ocaml-tree-sitter-core
 COPY --chown=user semgrep-core/src/ocaml-tree-sitter-core/ .
 RUN ./configure \
@@ -84,17 +76,9 @@
 
 # Let's build it
 WORKDIR /semgrep/semgrep-core
-<<<<<<< HEAD
-RUN opam exec -- make minimal-build
-
-# Sanity check
-WORKDIR /semgrep
-RUN /semgrep/semgrep-core/_build/default/src/cli/Main.exe -version
-=======
 RUN opam exec -- make minimal-build &&\
      # Sanity check
      /semgrep/semgrep-core/_build/default/src/cli/Main.exe -version
->>>>>>> 63f47fd9
 
 ###############################################################################
 # Step2: Build the final docker image with Python wrapper and semgrep-core bin
@@ -116,14 +100,10 @@
 # - bash: for entrypoint.sh (see below) and probably many other things
 # - git, git-lfs, openssh: so that the semgrep docker image can be used in
 #   github actions and get git submodules and use ssh to get those submodules
-<<<<<<< HEAD
 # - libstdc++: for the Python jsonnet binding now used in the semgrep CLI
 #   note: do not put libstdc++6, you'll get 'missing library' or 'unresolved
 #   symbol' errors
 RUN apk add --no-cache --virtual=.run-deps bash git git-lfs openssh libstdc++
-=======
-RUN apk add --no-cache --virtual=.run-deps bash git git-lfs openssh
->>>>>>> 63f47fd9
 COPY cli ./
 
 # hadolint ignore=DL3013
@@ -149,14 +129,11 @@
 
 WORKDIR /src
 
-<<<<<<< HEAD
-=======
 # /semgrep is not needed anymore;
 # semgrep is now available /usr/local/bin thx to the 'pip install' command above
 # (this weirdly does not reduce the size of the docker image though)
 RUN rm -rf /semgrep
 
->>>>>>> 63f47fd9
 # In case of problems, if you need to debug the docker image, run 'docker build .',
 # identify the SHA of the build image and run 'docker run -it <sha> /bin/bash'
 # to interactively explore the docker image.
