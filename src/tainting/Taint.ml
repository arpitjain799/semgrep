--- conflicted
+++ resolved
@@ -85,35 +85,9 @@
 (*****************************************************************************)
 
 type arg_pos = string * int [@@deriving show]
-<<<<<<< HEAD
-type orig = Src of source | Arg of arg_pos [@@deriving show]
-
-let _show_orig = function
-  | Src src -> _show_source src
-  | Arg arg_pos -> show_arg_pos arg_pos
-=======
 type arg = { pos : arg_pos; offset : IL.name list } [@@deriving show]
 
-type source_to_sink = {
-  source : source;
-  tokens : tainted_tokens;
-  sink : sink;
-  merged_env : Metavariable.bindings;
-}
-[@@deriving show]
-
-type finding =
-  | SrcToSink of source_to_sink
-  | SrcToReturn of source * tainted_tokens * G.tok
-  | ArgToSink of arg * tainted_tokens * sink
-  | ArgToReturn of arg * tainted_tokens * G.tok
-[@@deriving show]
-
-type signature = finding list
-
-let _show_source_to_sink { source; sink; _ } =
-  Printf.sprintf "%s ~~~> %s" (_show_source source)
-    (_show_call_trace (fun _ -> "sink") sink)
+type orig = Src of source | Arg of arg [@@deriving show]
 
 let _show_arg { pos = s, i; offset = os } =
   if os <> [] then
@@ -123,21 +97,14 @@
     Printf.sprintf "arg(%s)#%d.%s" s i os_str
   else Printf.sprintf "arg(%s)#%d" s i
 
-let _show_finding = function
-  | SrcToSink x -> _show_source_to_sink x
-  | SrcToReturn (src, _, _) -> Printf.sprintf "return (%s)" (_show_source src)
-  | ArgToSink (a, _, _) -> Printf.sprintf "%s ----> sink" (_show_arg a)
-  | ArgToReturn (a, _, _) -> Printf.sprintf "return (%s)" (_show_arg a)
->>>>>>> 405596e3
+let _show_orig = function
+  | Src src -> _show_source src
+  | Arg arg -> _show_arg arg
 
 (*****************************************************************************)
 (* Taint *)
 (*****************************************************************************)
 
-<<<<<<< HEAD
-=======
-type orig = Src of source | Arg of arg [@@deriving show]
->>>>>>> 405596e3
 type taint = { orig : orig; tokens : tainted_tokens } [@@deriving show]
 
 let src_of_pm (pm, (x : Rule.taint_source)) =
